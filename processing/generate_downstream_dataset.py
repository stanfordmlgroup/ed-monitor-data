--- conflicted
+++ resolved
@@ -99,18 +99,11 @@
             valid_vals = 0
 
             # Handle case where there are gaps in the recorded data at the start
-<<<<<<< HEAD
-            while times[indices_of_interest[0]] >= (start + (temp_min + 1) * 60):
-                output[f"{col}-time"][temp_min] = start + temp_min * 60
-                output[col][temp_min] = np.nan
-                temp_min += 1
-=======
             if len(indices_of_interest) > 0:
                 while times[indices_of_interest[0]] >= (start + (temp_min + 1) * 60):
                     output[f"{col}-time"][temp_min] = start + temp_min * 60
                     output[col][temp_min] = np.nan
                     temp_min += 1
->>>>>>> 157a7350
 
             for idx in indices_of_interest:
                 if temp_min >= post_numerics_min:
